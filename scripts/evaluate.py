--- conflicted
+++ resolved
@@ -10,7 +10,7 @@
 import os
 from argparse import ArgumentParser
 from dataclasses import dataclass
-<<<<<<< HEAD
+
 from pathlib import Path
 
 from pytorch_lightning.callbacks import (
@@ -19,16 +19,6 @@
     RichProgressBar,
     RichModelSummary
 )
-#from scripts.evaluate_config import EvalConfig
-=======
-
-import matplotlib
-import matplotlib.pyplot as plt
-import numpy as np
-import pytorch_lightning as pl
-
-from scripts.evaluate_config import EvalConfig
->>>>>>> 4f899d8b
 from src.esd_data.datamodule import ESDDataModule
 from src.models.supervised.satellite_module import ESDSegmentation
 from src.visualization.restitch_plot import restitch_and_plot, restitch_eval
@@ -36,25 +26,19 @@
 
 @dataclass
 class EvalConfig:
-<<<<<<< HEAD
+
     processed_dir: str | os.PathLike = root / 'data/processed/4x4'
     raw_dir: str | os.PathLike = root / 'data/raw/Train'
     results_dir: str | os.PathLike = root / 'data/predictions' / "UNetNoW" 
-=======
-    processed_dir: str | os.PathLike = root / "data/processed/4x4"
-    raw_dir: str | os.PathLike = root / "data/raw/Train"
-    results_dir: str | os.PathLike = root / "data/predictions" / "UNet"
->>>>>>> 4f899d8b
+
     selected_bands: None = None
     tile_size_gt: int = 4
     batch_size: int = 8
     seed: int = 12378921
     num_workers: int = 11
-<<<<<<< HEAD
+
     model_path: str | os.PathLike = root / "models" / "UNet" / "last-v37.ckpt"
-=======
-    model_path: str | os.PathLike = root / "models" / "UNet" / "last-v4.ckpt"
->>>>>>> 4f899d8b
+
 
 
 def main(options):
@@ -66,7 +50,7 @@
             options for the experiment
     """
     # Load datamodule
-<<<<<<< HEAD
+
     options.selected_bands = { "viirs_maxproj": ["0"],"sentinel1": ["VV", "VH"],"sentinel2":["02","03","04","08","11","12"],"landsat":["5","6","7","8"]}
     datamodule = ESDDataModule(
         processed_dir = options.processed_dir,
@@ -75,22 +59,6 @@
         tile_size_gt = options.tile_size_gt,
         batch_size = options.batch_size,
         seed = options.seed
-=======
-    options.selected_bands = {
-        "viirs_maxproj": ["0"],
-        "sentinel1": ["VV", "VH"],
-        "sentinel2": ["02", "03", "08", "11", "12"],
-        "landsat": ["5", "6", "7", "8"],
-    }
-
-    datamodule = ESDDataModule(
-        options.processed_dir,
-        options.raw_dir,
-        options.selected_bands,
-        options.tile_size_gt,
-        options.batch_size,
-        options.seed,
->>>>>>> 4f899d8b
     )
     tiles = get_parent_tiles(str(options.processed_dir / "Val" / "subtiles"))
 
@@ -110,33 +78,14 @@
 
     # run the validation loop with trainer.validate
     trainer.validate(model, datamodule.val_dataloader())
-<<<<<<< HEAD
-   
+
     range_x = (0,16//options.tile_size_gt)
     range_y = (0,16//options.tile_size_gt)
     
     cmap = matplotlib.colors.LinearSegmentedColormap.from_list("Settlements", np.array(['#ff0000', '#0000ff', '#ffff00', '#b266ff']), N=4)
 
     #for each of the parent tiles in the validation data print predicted results next to ground truth
-=======
 
-    # run restitch_and_plot
-
-    # run restitch_and_plot
-
-    # for every subtile in options.processed_dir/Val/subtiles
-    # run restitch_eval on that tile followed by picking the best scoring class
-
-    # save the file as a tiff using tifffile
-    # save the file as a png using matplotlib
-
-    range_x = (0, 16 // options.tile_size_gt)
-    range_y = (0, 16 // options.tile_size_gt)
-
-    cmap = matplotlib.colors.LinearSegmentedColormap.from_list(
-        "Settlements", np.array(["#ff0000", "#0000ff", "#ffff00", "#b266ff"]), N=4
-    )
->>>>>>> 4f899d8b
     for parent_tile_id in tiles:
         restitch_and_plot(
             options=options,
