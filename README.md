# Semantic Segmentation for Subsaharan Satellite Images
This project aims to create a model which can accurately label pixels in satellite images by one of four class labels:
- 1: Human settlements without electricity
- 2: No human settlements without electricity
- 3: Human settlements with electricity
- 4: No human settlements with electricity
We created three models which succeed to varying degrees in labelling our data.
The models are:
- UNet
- SegmentationCNN
- FCNResnetTransfer

## Pipeline
![model pipeline](https://github.com/cs175cv-w2024/final-project-the-thunder-men/assets/116922352/b33daac7-c987-46e7-b37c-d574276759d1)

This project supports a full pipline from raw data to predicted outputs. Raw data is preprocessed and model predictions are saved automatically.

Raw `.tif` files are preprocessed to remove outliers and normalize data. Preprocessing consists of grouping files based on their satellite type, then applying band specific cleaning, such as quantile clipping and min-max scaling. Each satellite has its own processing function tailored to their band types.

Once preprocessed, files are grid sliced into subtiles, then converted into a `Dataset` and fed into a `Dataloader`. Augmentations can be applied at this time.

The data is split into training and validation sets, then fed into the model to be trained and validated on.

Models are evaluated on the validation data and visualizations of the predictions are generated and saved.


## Table of Contents
- [Installation](#installation)
- [Usage](#usage)

## Installation
1. Clone the repository
2. Install packages in `requirements.txt`
3. Download the IEEE GRSS 2021 dataset from: https://www.grss-ieee.org/community/technical-committees/2021-ieee-grss-data-fusion-contest-track-dse/
## Usage
### Data
<<<<<<< HEAD
To use this project, add the raw `.tif` files you wish to use to `data/raw/Train` giving each tile its own folder with the naming convention `TileX` where `X` is the number of the tile. If the data has not been preprocessed, running `scripts/train.py` or `scripts/evaluate.py` will process the data, so long as the `data/processed` directory does not exist. If the `data/processed` directory exists, no new data will be processed. If you wish to add additional data for augmentation, you can run `src/esd_data/make_new_data.py` which will duplicate the dataset.
=======
To use this project, add the raw `.tif` files you wish to use to `data/raw/Train` giving each tile its own folder with the naming convention `TileX` where `X` is the number of the tile. Alternativly download the dataset from https://www.grss-ieee.org/community/technical-committees/2021-ieee-grss-data-fusion-contest-track-dse/ If the data has not been preprocessed, running `scripts/train.py` or `scripts/evaluate.py` will process the data. If you wish to add additional data for augmentation, you can run `src/esd_data/make_new_data.py` which will duplicate the dataset.
>>>>>>> d8f11bec
### Training the model
To train your own model, set up ESDConfig in `scripts/train.py` with the `model_type` you would like to use. The model types are:
- "UNet"
- "SegmentationCNN"
- "FCNResnetTransfer"
Adjust any hyperparameters you wish in ESDConfig, then execute `scripts/train.py`.
### Load from checkpoint
If you wish to load a model from a checkpoint, change the model_path in `scripts/train.py` to the path to the checkpoint you wish to use. Pretrained model checkpoints for each model type are available under `models`. Training starting with a checkpoint will pick up training where the checkpoint left off.
### Running the model
To run a model, pass the `model_path` of the model you wish to run to `EvalConfig` in `scripts/evaluate.py`. Pass the `results_dir` directory path of where you wish to save results to `EvalConfig` in `scripts/evaluate.py`. Then simply execute `scripts/evaluate.py`. This will run the model on the data in `data/processed/4x4/Val` and save .png and .tif files of the predictions to the directory `results_dir`.
### Further visualizations
If you wish to visualize other aspects of the data, there are a variety of helper plotting functions in `src/visualization/plot_utils.py`. These functions can plot specific bands from specific satellites and can be run on raw or processed data.<|MERGE_RESOLUTION|>--- conflicted
+++ resolved
@@ -34,11 +34,7 @@
 3. Download the IEEE GRSS 2021 dataset from: https://www.grss-ieee.org/community/technical-committees/2021-ieee-grss-data-fusion-contest-track-dse/
 ## Usage
 ### Data
-<<<<<<< HEAD
 To use this project, add the raw `.tif` files you wish to use to `data/raw/Train` giving each tile its own folder with the naming convention `TileX` where `X` is the number of the tile. If the data has not been preprocessed, running `scripts/train.py` or `scripts/evaluate.py` will process the data, so long as the `data/processed` directory does not exist. If the `data/processed` directory exists, no new data will be processed. If you wish to add additional data for augmentation, you can run `src/esd_data/make_new_data.py` which will duplicate the dataset.
-=======
-To use this project, add the raw `.tif` files you wish to use to `data/raw/Train` giving each tile its own folder with the naming convention `TileX` where `X` is the number of the tile. Alternativly download the dataset from https://www.grss-ieee.org/community/technical-committees/2021-ieee-grss-data-fusion-contest-track-dse/ If the data has not been preprocessed, running `scripts/train.py` or `scripts/evaluate.py` will process the data. If you wish to add additional data for augmentation, you can run `src/esd_data/make_new_data.py` which will duplicate the dataset.
->>>>>>> d8f11bec
 ### Training the model
 To train your own model, set up ESDConfig in `scripts/train.py` with the `model_type` you would like to use. The model types are:
 - "UNet"
